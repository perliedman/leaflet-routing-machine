--- conflicted
+++ resolved
@@ -8,10 +8,6 @@
 	waypoints: [
 		L.latLng(57.74, 11.94),
 		L.latLng(57.6792, 11.949)
-<<<<<<< HEAD
-	]
-=======
 	],
 	geocoder: L.Control.Geocoder.nominatim()
->>>>>>> 284aafb7
 }).addTo(map);